# Python modules
import hashlib
import json
import logging
import re
import time
import pyodbc

# Payload modules
from const import *
from helper.azure import *
from helper.tools import *
from provider.base import ProviderInstance, ProviderCheck
from typing import Dict, List

###############################################################################

TIMEOUT_SQL_SECS = 3

# Default retry settings
RETRY_RETRIES = 3
RETRY_DELAY_SECS   = 1
RETRY_BACKOFF_MULTIPLIER = 2

###############################################################################

class MSSQLProviderInstance(ProviderInstance):
   SQLHostname = None
   SQLUsername = None
   SQLPassword = None

   def __init__(self,
                tracer: logging.Logger,
                providerInstance: Dict[str, str],
                skipContent: bool = False,
                **kwargs):

      retrySettings = {
         "retries": RETRY_RETRIES,
         "delayInSeconds": RETRY_DELAY_SECS,
         "backoffMultiplier": RETRY_BACKOFF_MULTIPLIER
      }

      super().__init__(tracer,
                       providerInstance,
                       retrySettings,
                       skipContent,
                       **kwargs)

   # Parse provider properties and fetch DB password from KeyVault, if necessary
   def parseProperties(self):
      self.SQLHostname = self.providerProperties.get("sqlHostname", None)
      if not self.SQLHostname:
         self.tracer.error("[%s] sqlHostname cannot be empty" % self.fullName)
         return False
<<<<<<< HEAD
      self.SQLPort = self.providerProperties.get("SQLPort", None)
      self.SQLUsername = self.providerProperties.get("SQLUsername", None)
      if not self.SQLUsername:
         self.tracer.error("[%s] SQLUsername cannot be empty" % self.fullName)
=======
      self.SQLUser = self.providerProperties.get("sqlUsername", None)
      if not self.SQLUser:
         self.tracer.error("[%s] sqlUsername cannot be empty" % self.fullName)
>>>>>>> 821a3256
         return False
      self.SQLPassword = self.providerProperties.get("sqlPassword", None)
      if not self.SQLPassword:
         self.tracer.error("[%s] sqlPassword cannot be empty" % self.fullName)
         return False
      return True

   # Validate that we can establish a sql connection and run queries
   def validate(self) -> bool:
      self.tracer.info("connecting to sql instance (%s) to run test query" % self.SQLHostname)

      # Try to establish a sql connection using the details provided by the user
      try:
         connection = self._establishSqlConnectionToHost()
         cursor = connection.cursor()
      except Exception as e:
<<<<<<< HEAD
         self.tracer.error("[%s] could not establish sql connection %s (%s)" % (self.fullName, self.SQLHostname,e))
=======
         self.tracer.error("[%s] could not establish sql connection %s (%s)" % (self.fullName,self.SQLHostname,e))
>>>>>>> 821a3256
         return False

      # Try to run a query 
      try:
         cursor.execute("SELECT db_name();")
         connection.close()
      except Exception as e:
         self.tracer.error("[%s] could run validation query (%s)" % (self.fullName, e))
         return False
      return True

   def _establishSqlConnectionToHost(self,
                                     SQLHostname: str = None,
                                     SQLPort:int = None,
                                     SQLUsername: str = None,
                                     SQLPassword: str = None) -> pyodbc.Connection:
      if not SQLHostname:
         SQLHostname = self.SQLHostname
      if not SQLPort:
         SQLPort = self.SQLPort
      if not SQLUsername:
         SQLUsername = self.SQLUsername
      if not SQLPassword:
         SQLPassword = self.SQLPassword

      # if SQL port is given, append it to the hostname
      if SQLPort:
         SQLHostname += ",%d" % SQLPort

      self.tracer.debug("trying to connect DRIVER={ODBC Driver 17 for SQL Server};SERVER=%s;UID=%s;PWD=%s" % (SQLHostname, SQLUsername, SQLPassword))
      conn = pyodbc.connect("DRIVER={ODBC Driver 17 for SQL Server};SERVER=%s;UID=%s;PWD=%s" % (SQLHostname, SQLUsername, SQLPassword),
                            timeout=TIMEOUT_SQL_SECS)
      return conn

###############################################################################

# Implements a SAP sql-specific monitoring check
class MSSQLProviderCheck(ProviderCheck):
   lastResult = None
   colTimeGenerated = None

   def __init__(self,
                provider: ProviderInstance,
                **kwargs):
      return super().__init__(provider, **kwargs)

   # Obtain one working sql connection
   def _getSqlConnection(self):
      self.tracer.info("[%s] establishing connection with sql instance" % self.fullName)

      try:
        connection = self.providerInstance._establishSqlConnectionToHost()
        cursor = connection.cursor()
      except Exception as e:
         self.tracer.warning("[%s] could not connect to sql (%s) " % (self.fullName,e))
         return (None)
      return (connection)

   # Calculate the MD5 hash of a result set
   def _calculateResultHash(self,
                            resultRows: List[List[str]]) -> str:
      self.tracer.info("[%s] calculating hash of SQL query result" % self.fullName)
      if len(resultRows) == 0:
         self.tracer.debug("[%s] result set is empty" % self.fullName)
         return None
      resultHash = None
      try:
         resultHash = hashlib.md5(str(resultRows).encode("utf-8")).hexdigest()
         self.tracer.debug("resultHash=%s" % resultHash)
      except Exception as e:
         self.tracer.error("[%s] could not calculate result hash (%s)" % (self.fullName,e))
      return resultHash

   # Generate a JSON-encoded string with the last query result
   # This string will be ingested into Log Analytics and Customer Analytics
   def generateJsonString(self) -> str:
      self.tracer.info("[%s] converting SQL query result set into JSON format" % self.fullName)
      logData = []

      # Only loop through the result if there is one
      if self.lastResult:
         (colIndex, resultRows) = self.lastResult
         
         # Iterate through all rows of the last query result
         for r in resultRows:
            logItem = {
               "SAPMON_VERSION": PAYLOAD_VERSION,
               "PROVIDER_INSTANCE": self.providerInstance.name,
               "METADATA": self.providerInstance.metadata
            }
            for c in colIndex.keys():
               # Unless it's the column mapped to TimeGenerated, remove internal fields
               if c != self.colTimeGenerated and (c.startswith("_") or c == "DUMMY"):
                  continue
               logItem[c] = r[colIndex[c]]
            logData.append(logItem)

      # Convert temporary dictionary into JSON string
      try:
         resultJsonString = json.dumps(logData, sort_keys=True, indent=4, cls=JsonEncoder)
         self.tracer.debug("[%s] resultJson=%s" % (self.fullName,
                                                   str(resultJsonString)))
      except Exception as e:
         self.tracer.error("[%s] could not format logItem=%s into JSON (%s)" % (self.fullName,
                                                                                logItem,
                                                                                e))
      return resultJsonString

   # Connect to sql and run the check-specific SQL statement
   def _actionExecuteSql(self, sql: str) -> None:
      def handle_sql_variant_as_string(value):
         return value.decode('utf-16le')
      self.tracer.info("[%s] connecting to sql and executing SQL" % self.fullName)

      # Find and connect to sql server
      connection = self._getSqlConnection()
      if not connection:
         raise Exception("Unable to get SQL connection")

      cursor = connection.cursor()
      connection.add_output_converter(-150, handle_sql_variant_as_string)

      # Execute SQL statement
      try:
         self.tracer.debug("[%s] executing SQL statement %s" % (self.fullName, sql))
         cursor.execute(sql)

         colIndex = {col[0] : idx for idx, col in enumerate(cursor.description)}
         resultRows = cursor.fetchall()

      except Exception as e:
         raise Exception("[%s] could not execute SQL (%s)" % (self.fullName,e))

      self.lastResult = (colIndex, resultRows)
      self.tracer.debug("[%s] lastResult.colIndex=%s" % (self.fullName,colIndex))
      self.tracer.debug("[%s] lastResult.resultRows=%s " % (self.fullName,resultRows))

      # Update internal state
      if not self.updateState():
         raise Exception("Failed to update state")

      # Disconnect from sql server to avoid memory leaks
      try:
         self.tracer.debug("[%s] closing sql connection" % self.fullName)
         connection.close()
      except Exception as e:
         raise Exception("[%s] could not close connection to sql instance (%s)" % (self.fullName,e))

      self.tracer.info("[%s] successfully ran SQL for check" % self.fullName)

# Update the internal state of this check (including last run times)
   def updateState(self) -> bool:
      self.tracer.info("[%s] updating internal state" % self.fullName)

      # Always store lastRunLocal; 
      lastRunLocal = datetime.utcnow()
      self.state["lastRunLocal"] = lastRunLocal
      self.tracer.info("[%s] internal state successfully updated" % self.fullName)
      return True<|MERGE_RESOLUTION|>--- conflicted
+++ resolved
@@ -53,16 +53,10 @@
       if not self.SQLHostname:
          self.tracer.error("[%s] sqlHostname cannot be empty" % self.fullName)
          return False
-<<<<<<< HEAD
       self.SQLPort = self.providerProperties.get("SQLPort", None)
       self.SQLUsername = self.providerProperties.get("SQLUsername", None)
       if not self.SQLUsername:
          self.tracer.error("[%s] SQLUsername cannot be empty" % self.fullName)
-=======
-      self.SQLUser = self.providerProperties.get("sqlUsername", None)
-      if not self.SQLUser:
-         self.tracer.error("[%s] sqlUsername cannot be empty" % self.fullName)
->>>>>>> 821a3256
          return False
       self.SQLPassword = self.providerProperties.get("sqlPassword", None)
       if not self.SQLPassword:
@@ -79,11 +73,7 @@
          connection = self._establishSqlConnectionToHost()
          cursor = connection.cursor()
       except Exception as e:
-<<<<<<< HEAD
          self.tracer.error("[%s] could not establish sql connection %s (%s)" % (self.fullName, self.SQLHostname,e))
-=======
-         self.tracer.error("[%s] could not establish sql connection %s (%s)" % (self.fullName,self.SQLHostname,e))
->>>>>>> 821a3256
          return False
 
       # Try to run a query 
